import argparse
import os
import random
import time
from distutils.util import strtobool

from flax.training.train_state import TrainState

os.environ["XLA_PYTHON_CLIENT_PREALLOCATE"] = "false"

from cleanrl_utils.wrappers import metaworld_wrappers
import gymnasium as gym
import numpy as np
import orbax
import orbax.checkpoint
import jax
import jax.numpy as jnp
import flax.linen as nn
from typing import Optional, Type, Tuple, List, Callable
from functools import partial
from flax.core.frozen_dict import FrozenDict
from torch.utils.tensorboard import SummaryWriter
from metaworld.envs.mujoco.sawyer_xyz.sawyer_xyz_env import SawyerXYZEnv  # type: ignore
import metaworld
from cleanrl_utils.buffers_metaworld import MultiTaskRolloutBuffer, Rollout
import distrax
import optax

gym.logger.set_level(40)


def parse_args():
    # fmt: off
    parser = argparse.ArgumentParser()
    parser.add_argument("--exp-name", type=str, default=os.path.basename(__file__).rstrip(".py"),
        help="the name of this experiment")
    parser.add_argument("--seed", type=int, default=1,
        help="seed of the experiment")
    parser.add_argument("--track", type=lambda x: bool(strtobool(x)), default=False, nargs="?", const=True,
        help="if toggled, this experiment will be tracked with Weights and Biases")
    parser.add_argument("--wandb-project-name", type=str, default="Metaworld-CleanRL",
        help="the wandb's project name")
    parser.add_argument("--wandb-entity", type=str, default=None,
        help="the entity (team) of wandb's project")
    parser.add_argument("--save-model", type=lambda x: bool(strtobool(x)), default=False, nargs="?", const=True,
        help="whether to save model into the `runs/{run_name}` folder")

    # RL^2 arguments
    parser.add_argument("--max-episode-steps", type=int, default=500,
                        help="maximum number of timesteps in one episode during training")
    parser.add_argument("--num-parallel-envs", type=int, default=10,
                        help="the number of parallel envs used to collect data")
    parser.add_argument("--num-episodes-per-trial", type=int, default=20,
                        help="the number episodes collected for each env before training, the trial size")
<<<<<<< HEAD
    parser.add_argument("--mini-batch-size", type=int, default=1000)
=======
    parser.add_argument("--trial-batch-size", type=int, default=8)
>>>>>>> ab150288
    parser.add_argument("--recurrent-state-size", type=int, default=64)
    parser.add_argument("--recurrent-type", type=str, default="gru")
    parser.add_argument("--recurrent-num-layers", type=int, default=1)

    # Algorithm specific arguments
    parser.add_argument("--env-id", type=str, default="ML10",
        help="the id of the environment")
    parser.add_argument("--total-timesteps", type=int, default=25e6,
        help="total timesteps of the experiments")
    parser.add_argument("--learning-rate", type=float, default=3e-4,
        help="the learning rate of the optimizer")
    parser.add_argument("--gamma", type=float, default=0.99,
        help="the discount factor gamma")
    parser.add_argument("--gae-lambda", type=float, default=0.95,
        help="the lambda for the general advantage estimation")
    parser.add_argument("--update-epochs", type=int, default=10,
        help="the K epochs to update the policy")
    parser.add_argument("--clip-coef", type=float, default=0.2,
        help="the surrogate clipping coefficient")
    parser.add_argument("--ent-coef", type=float, default=2e-2,
        help="coefficient of the entropy")
    parser.add_argument("--max-grad-norm", type=float, default=1.0,
        help="the maximum norm for the gradient clipping")

    parser.add_argument("--eval-freq", type=int, default=100_000,
        help="how many steps to do before evaluating the agent")
    parser.add_argument("--evaluation-num-episodes", type=int, default=50,
        help="the number episodes to run per evaluation")
    parser.add_argument("--num-evaluation-goals", type=int, default=10,
        help="the number of goal positions to evaluate on per test task")
    parser.add_argument("--target-kl", type=float, default=0.01,
                        help="the target KL divergence threshold")

    args = parser.parse_args()
    # fmt: on
    return args


def _make_envs_common(
    benchmark: metaworld.Benchmark,
    seed: int,
    num_parallel_envs: int,
    max_episode_steps: Optional[int] = None,
    split: str = "train",
    terminate_on_success: bool = False,
    task_select: str = "random",
    total_tasks_per_class: Optional[int] = None,
) -> Tuple[gym.vector.VectorEnv, List[str]]:
    all_classes = (
        benchmark.train_classes if split == "train" else benchmark.test_classes
    )
    all_tasks = benchmark.train_tasks if split == "train" else benchmark.test_tasks
    envs_per_task = len(all_classes)
    assert (
        num_parallel_envs % envs_per_task == 0
    ), f"{num_parallel_envs=} must be divisible by {envs_per_task=}"
    tasks_per_env = num_parallel_envs // len(all_classes)

    def make_env(env_cls: Type[SawyerXYZEnv], tasks: list) -> gym.Env:
        env = env_cls()
        env = gym.wrappers.TimeLimit(
            env, max_episode_steps or env.unwrapped.max_path_length
        )
        env = metaworld_wrappers.AutoTerminateOnSuccessWrapper(env)
        env.toggle_terminate_on_success(terminate_on_success)
        env = metaworld_wrappers.RL2Env(env)
        env = gym.wrappers.RecordEpisodeStatistics(env)
        if task_select != "random":
            env = metaworld_wrappers.PseudoRandomTaskSelectWrapper(env, tasks)
        else:
            env = metaworld_wrappers.RandomTaskSelectWrapper(env, tasks)
        env.unwrapped.seed(seed)
        return env

    env_tuples = []
    task_names = []
    for env_name, env_cls in all_classes.items():
        tasks = [task for task in all_tasks if task.env_name == env_name]
        if total_tasks_per_class is not None:
            tasks = tasks[:total_tasks_per_class]
        subenv_tasks = [tasks[i::tasks_per_env] for i in range(0, tasks_per_env)]
        for tasks_for_subenv in subenv_tasks:
            assert (
                len(tasks_for_subenv) == len(tasks) // tasks_per_env
            ), f"{len(tasks_for_subenv)} {len(tasks)} {tasks_per_env}"
            env_tuples.append((env_cls, tasks_for_subenv))
            task_names.append(env_name)

    return (
        gym.vector.AsyncVectorEnv(
            [
                partial(make_env, env_cls=env_cls, tasks=tasks)
                for env_cls, tasks in env_tuples
            ]
        ),
        task_names,
    )


make_envs = partial(
    _make_envs_common,
    terminate_on_success=False,
    task_select="pseudorandom",
    split="train",
)
make_eval_envs = partial(
    _make_envs_common,
    terminate_on_success=True,
    task_select="pseudorandom",
    split="test",
)


def rl2_evaluation(
    agent,
    agent_state,
    eval_envs: gym.vector.VectorEnv,
    num_episodes: int,
    task_names,
):
    NUM_ENVS = eval_envs.unwrapped.num_envs
    successes = np.zeros(NUM_ENVS)
    episodic_returns = [[] for _ in range(NUM_ENVS)]
    if task_names is not None:
        successes = {task_name: 0 for task_name in set(task_names)}
        episodic_returns = {task_name: [] for task_name in set(task_names)}
        envs_per_task = {
            task_name: task_names.count(task_name) for task_name in set(task_names)
        }
    else:
        successes = np.zeros(eval_envs.num_envs)
        episodic_returns = [[] for _ in range(eval_envs.num_envs)]

    start_time = time.time()
    carry = agent.initialize_carry((NUM_ENVS,))

    eval_envs.call("toggle_sample_tasks_on_reset", False)
    eval_envs.call("toggle_terminate_on_success", True)
    obs, _ = zip(*eval_envs.call("sample_tasks"))
    obs = np.stack(obs)

    def eval_done(returns):
        if isinstance(returns, dict):
            return all(
                len(r) >= (num_episodes * envs_per_task[task_name])
                for task_name, r in returns.items()
            )
        else:
            return all(len(r) >= num_episodes for r in returns)

    while not eval_done(episodic_returns):
        action, carry = exploit(agent_state, obs, carry)
        action = jax.device_get(action)
        obs, _, _, _, infos = eval_envs.step(action)
        if "final_info" in infos:
            for i, info in enumerate(infos["final_info"]):
                # Skip the envs that are not done
                if info is None:
                    continue
                if task_names is not None:
                    episodic_returns[task_names[i]].append(
                        float(info["episode"]["r"][0])
                    )
                    if (
                        len(episodic_returns[task_names[i]])
                        <= num_episodes * envs_per_task[task_names[i]]
                    ):
                        successes[task_names[i]] += int(info["success"])
                else:
                    episodic_returns[i].append(float(info["episode"]["r"][0]))
                    if len(episodic_returns[i]) <= num_episodes:
                        successes[i] += int(info["success"])

    if isinstance(episodic_returns, dict):
        episodic_returns = {
            task_name: returns[: (num_episodes * envs_per_task[task_name])]
            for task_name, returns in episodic_returns.items()
        }
    else:
        episodic_returns = [returns[:num_episodes] for returns in episodic_returns]

    if isinstance(successes, dict):
        success_rate_per_task = np.array(
            [
                successes[task_name] / (num_episodes * envs_per_task[task_name])
                for task_name in set(task_names)
            ]
        )
        mean_success_rate = np.mean(success_rate_per_task)
        mean_returns = np.mean(list(episodic_returns.values()))
    else:
        success_rate_per_task = successes / num_episodes
        mean_success_rate = np.mean(success_rate_per_task)
        mean_returns = np.mean(episodic_returns)

    task_success_rates = {
        task_name: success_rate_per_task[i]
        for i, task_name in enumerate(set(task_names))
    }

    print(f"Evaluation time: {time.time() - start_time:.2f}s")
    return mean_success_rate, mean_returns, task_success_rates


def uniform_init(bound: float):
    def _init(key, shape, dtype):
        return jax.random.uniform(
            key, shape=shape, minval=-bound, maxval=bound, dtype=dtype
        )

    return _init


class RL2Policy(nn.Module):
    envs: gym.Env
    args: argparse.Namespace

    LOG_STD_MIN: float = -20.0
    LOG_STD_MAX: float = 2.0

    def initialize_carry(self, batch_seq_len: Tuple):
        carry_shape = batch_seq_len + (self.args.recurrent_state_size,)
        if self.args.recurrent_type == "gru":
            return nn.GRUCell(
                self.args.recurrent_state_size, parent=None
            ).initialize_carry(jax.random.PRNGKey(0), carry_shape)
        elif self.args.recurrent_type == "lstm":
            return nn.OptimizedLSTMCell(
                self.args.recurrent_state_size, parent=None
            ).initialize_carry(jax.random.PRNGKey(0), carry_shape)

    @nn.compact
    def __call__(
        self, state, carry
    ) -> Tuple[distrax.Distribution, jax.Array, jax.Array]:
        if self.args.recurrent_type == "gru":
            carry, out = nn.GRUCell(features=self.args.recurrent_state_size)(
                carry, state
            )
        elif self.args.recurrent_type == "lstm":
            carry, out = nn.OptimizedLSTMCell(features=self.args.recurrent_state_size)(
                carry, state
            )

        log_sigma = nn.Dense(
            np.array(self.envs.single_action_space.shape).prod(),
            kernel_init=uniform_init(1e-3),
            bias_init=uniform_init(1e-3),
        )(out)

        mu = nn.Dense(
            np.array(self.envs.single_action_space.shape).prod(),
            kernel_init=uniform_init(1e-3),
            bias_init=uniform_init(1e-3),
        )(out)

        log_sigma = jax.lax.clamp(self.LOG_STD_MIN, log_sigma, self.LOG_STD_MAX)
        return mu, log_sigma, carry


@jax.jit
def exploit(
    agent_state: TrainState,
    obs: jax.Array,
    carry: jax.Array,
) -> Tuple[jax.Array, jax.Array]:
    mu, _, carry = agent_state.apply_fn(agent_state.params, obs, carry)
    # action_dist = distrax.MultivariateNormalDiag(loc=mu, scale_diag=jnp.exp(log_sigma))
    # return action_dist.mode(), carry
    return mu, carry


@jax.jit
def sample_action_logprob(
    agent_state: TrainState,
    obs: jax.Array,
    carry: jax.Array,
    key: jax.random.PRNGKeyArray,
) -> Tuple[jax.Array, jax.Array, jax.Array, jax.random.PRNGKeyArray]:
    key, action_key = jax.random.split(key)
    mu, log_sigma, carry = agent_state.apply_fn(agent_state.params, obs, carry)
    action_dist = distrax.MultivariateNormalDiag(loc=mu, scale_diag=jnp.exp(log_sigma))
    action, log_prob = action_dist.sample_and_log_prob(seed=action_key)
    return action, log_prob.reshape(-1, 1), carry, key


def update_rl2_ppo(
    args,
    agent: RL2Policy,
    agent_state: TrainState,
    meta_rollouts: Rollout,
    key: jax.random.PRNGKeyArray,
) -> Tuple[TrainState, dict]:
    @jax.jit
    def ppo_loss(
        params: FrozenDict,
        observations: jax.Array,
        actions: jax.Array,
        advantages: jax.Array,
        log_probs: jax.Array,
    ) -> Tuple[jax.Array, dict]:
        carry = agent.initialize_carry((observations.shape[0], 1))
        mu, log_sigma, carry = agent_state.apply_fn(params, observations, carry)
        action_dist = distrax.MultivariateNormalDiag(
            loc=mu, scale_diag=jnp.exp(log_sigma)
        )
        newlog_prob = action_dist.log_prob(actions)
        logratio = newlog_prob[..., None] - log_probs
        ratio = jnp.exp(logratio)

        old_approx_kl = (-logratio).mean()
        approx_kl = ((ratio - 1.0) - logratio).mean()
        clip_fraction = (jnp.absolute(ratio - 1.0) > args.clip_coef).mean()

        pg_loss1 = advantages * ratio
        pg_loss2 = advantages * jax.lax.clamp(
            1.0 - args.clip_coef, ratio, 1.0 + args.clip_coef
        )
        pg_loss = -jnp.minimum(pg_loss1, pg_loss2).mean()

        entropy_loss = action_dist.entropy().mean()
        loss = pg_loss - args.ent_coef * entropy_loss

        return loss, {
            "losses/loss": loss,
            "losses/pg_loss": pg_loss,
            "losses/entropy_loss": entropy_loss,
            "losses/approx_kl": approx_kl,
            "losses/old_approx_kl": old_approx_kl,
            "losses/clip_fraction": clip_fraction,
        }

    for _ in range(args.update_epochs):
        key, subkey = jax.random.split(key)
        # shuffle batch of the meta trials
        rollout_inds = jax.random.permutation(
            subkey, len(meta_rollouts), independent=True
        )
        for i in rollout_inds:
            rollouts = meta_rollouts[i]
            grads, aux_metrics = jax.grad(ppo_loss, has_aux=True)(
                agent_state.params,
                rollouts.observations,
                rollouts.actions,
                rollouts.advantages,
                rollouts.log_probs,
            )
            agent_state = agent_state.apply_gradients(grads=grads)

        if args.target_kl is not None:
            if aux_metrics["losses/approx_kl"] > args.target_kl:
                break
    return agent_state, aux_metrics


class LinearFeatureBaseline:
    @staticmethod
    def _extract_features(obs: np.ndarray, reshape=True):
        obs = np.clip(obs, -10, 10)
        ones = jnp.ones((*obs.shape[:-1], 1))
        time_step = ones * (np.arange(obs.shape[-2]).reshape(-1, 1) / 100.0)
        features = np.concatenate(
            [obs, obs**2, time_step, time_step**2, time_step**3, ones], axis=-1
        )
        if reshape:
            features = features.reshape(features.shape[0], -1, features.shape[-1])
        return features

    @classmethod
    def _fit_baseline(
        cls, obs: np.ndarray, returns: np.ndarray, reg_coeff: float = 1e-5
    ) -> np.ndarray:
        features = cls._extract_features(obs)
        target = returns.reshape(returns.shape[0], -1, 1)

        coeffs = []
        for task in range(obs.shape[0]):
            featmat = features[task]
            _target = target[task]
            for _ in range(5):
                task_coeffs = np.linalg.lstsq(
                    featmat.T @ featmat + reg_coeff * np.identity(featmat.shape[1]),
                    featmat.T @ _target,
                    rcond=-1,
                )[0]
                if not np.any(np.isnan(task_coeffs)):
                    break
                reg_coeff *= 10

            coeffs.append(np.expand_dims(task_coeffs, axis=0))

        return np.stack(coeffs)

    @classmethod
    def fit_baseline(cls, rollouts: Rollout) -> Callable[[Rollout], np.ndarray]:
        coeffs = cls._fit_baseline(rollouts.observations, rollouts.returns)

        def baseline(rollouts: Rollout) -> np.ndarray:
            features = cls._extract_features(rollouts.observations, reshape=False)
            return features @ coeffs

        return baseline


if __name__ == "__main__":
    args = parse_args()
    run_name = f"{args.env_id}__{args.exp_name}__{args.seed}__{int(time.time())}"
    if args.track:
        import wandb

        wandb.init(
            project=args.wandb_project_name,
            entity=args.wandb_entity,
            sync_tensorboard=True,
            config=vars(args),
            name=run_name,
            monitor_gym=True,
            save_code=True,
        )
    writer = SummaryWriter(f"runs/{run_name}")
    writer.add_text(
        "hyperparameters",
        "|param|value|\n|-|-|\n%s"
        % ("\n".join([f"|{key}|{value}|" for key, value in vars(args).items()])),
    )

    # TRY NOT TO MODIFY: seeding
    random.seed(args.seed)
    np.random.seed(args.seed)
    key = jax.random.PRNGKey(args.seed)
    key, agent_init_key = jax.random.split(key)

    if args.env_id == "ML10":
        benchmark = metaworld.ML10(seed=args.seed)
    elif args.env_id == "ML45":
        benchmark = metaworld.ML45(seed=args.seed)
    else:
        benchmark = metaworld.ML1(args.env_id, seed=args.seed)

    # env setup
    envs, train_task_names = make_envs(
        benchmark,
        num_parallel_envs=args.num_parallel_envs,
        seed=args.seed,
        max_episode_steps=args.max_episode_steps,
    )
    eval_envs, eval_task_names = make_eval_envs(
        benchmark=benchmark,
        num_parallel_envs=args.num_parallel_envs,
        seed=args.seed,
        max_episode_steps=args.max_episode_steps,
        total_tasks_per_class=args.num_evaluation_goals,
    )

    envs.single_observation_space.dtype = np.float32
    obs, _ = zip(*envs.call("sample_tasks"))
    obs = np.stack(obs)

    assert isinstance(
        envs.single_action_space, gym.spaces.Box
    ), "only continuous action space is supported"

    agent = RL2Policy(envs, args)
    fit_baseline = LinearFeatureBaseline.fit_baseline
    dummy_carry = agent.initialize_carry((args.num_parallel_envs,))
    print(
        agent.tabulate(
            agent_init_key,
            obs,
            dummy_carry,
        )
    )
    agent.apply = jax.jit(agent.apply)
    agent_state = TrainState.create(
        apply_fn=agent.apply,
        params=agent.init(agent_init_key, obs, dummy_carry),
        tx=optax.chain(
            optax.clip_by_global_norm(args.max_grad_norm),
            optax.adam(learning_rate=args.learning_rate),
        ),
    )

    if args.save_model:
        ckpt_options = orbax.checkpoint.CheckpointManagerOptions(
            max_to_keep=5, create=True, best_fn=lambda x: x["charts/mean_success_rate"]
        )
        checkpointer = orbax.checkpoint.PyTreeCheckpointer()
        ckpt_manager = orbax.checkpoint.CheckpointManager(
            f"runs/{run_name}/checkpoints", checkpointer, options=ckpt_options
        )

    # TRY NOT TO MODIFY: start the game
    start_time = time.time()

    envs.single_observation_space.dtype = np.float32
    buffer = MultiTaskRolloutBuffer(
        num_tasks=args.num_parallel_envs,
        rollouts_per_task=args.num_episodes_per_trial,
        max_episode_steps=args.max_episode_steps,
    )

    buffer_processing_kwargs = {
        "gamma": args.gamma,
        "gae_lambda": args.gae_lambda,
        "fit_baseline": fit_baseline,
        "normalize_advantages": False,
    }
    total_steps = 0
    steps_per_iter = (
        args.num_parallel_envs
        * args.num_episodes_per_trial
        * args.max_episode_steps
        * args.trial_batch_size
    )
    n_iters = int(args.total_timesteps // steps_per_iter)
    for _iter in range(n_iters):
        print(f"Iteration {_iter} {total_steps=}")
        meta_trial_batch: List[Rollout] = []
        for _ in range(args.trial_batch_size):
            carry = agent.initialize_carry((args.num_parallel_envs,))
            while not buffer.ready:
                action, logprob, carry, key = sample_action_logprob(
                    agent_state, obs, carry, key
                )
                action = jax.device_get(action)
                # TRY NOT TO MODIFY: execute the game and log data.
                next_obs, reward, terminated, truncated, infos = envs.step(action)
                total_steps += args.num_parallel_envs

                buffer.push(
                    obs, action, reward, truncated, log_prob=jax.device_get(logprob)
                )
                obs = next_obs

            # Collect episode batch https://github.com/rlworkgroup/garage/blob/master/src/garage/_dtypes.py#L455
            rollouts = buffer.get(**buffer_processing_kwargs)
            meta_trial_batch.append(rollouts)
            buffer.reset()

        mean_episodic_return = meta_trial_batch[-1].episode_returns.mean()
        writer.add_scalar(
            "charts/mean_episodic_return", mean_episodic_return, total_steps
        )
        print(f"{total_steps=}, {mean_episodic_return=}")

        agent_state, logs = update_rl2_ppo(args, agent, agent_state, meta_trial_batch, key)
        logs = jax.tree_util.tree_map(lambda x: jax.device_get(x).item(), logs)

        if total_steps % args.eval_freq == 0 and total_steps > 0:
            num_evals = (
                len(benchmark.test_classes) * args.num_evaluation_goals
            ) // args.num_parallel_envs
            print(f"Evaluating on test tasks at {total_steps=}")
            test_success_rate, eval_returns, eval_success_per_task = rl2_evaluation(
                agent,
                agent_state,
                eval_envs,
                num_episodes=args.evaluation_num_episodes,
                task_names=eval_task_names,
            )
            logs["charts/mean_success_rate"] = float(test_success_rate)
            logs["charts/mean_evaluation_return"] = float(eval_returns)
            for task_name, success_rate in eval_success_per_task.items():
                logs[f"charts/{task_name}_success_rate"] = float(success_rate)

            print(f"Evaluating on train set at {total_steps=}")
            num_evals = (
                len(benchmark.train_classes) * args.num_evaluation_goals
            ) // args.num_parallel_envs
            _, _, train_success_per_task = rl2_evaluation(
                agent,
                agent_state,
                envs,
                num_episodes=args.evaluation_num_episodes,
                task_names=train_task_names,
            )
            for task_name, success_rate in train_success_per_task.items():
                logs[f"charts/{task_name}_train_success_rate"] = float(success_rate)
            envs.call("toggle_terminate_on_success", False)

            if args.save_model:
                ckpt_manager.save(
                    step=total_steps,
                    items={
                        "agent_state": agent_state,
                        "key": key,
                        "total_steps": total_steps,
                    },
                    metrics=logs,
                )

        logs = jax.device_get(logs)
        for k, v in logs.items():
            writer.add_scalar(k, v, total_steps)
        print(f"{total_steps=}", logs)

        print("SPS:", int(total_steps / (time.time() - start_time)))
        writer.add_scalar(
            "charts/SPS",
            int(total_steps / (time.time() - start_time)),
            total_steps,
        )

        # Set tasks for next iteration
        obs, _ = zip(*envs.call("sample_tasks"))
        obs = np.stack(obs)

    envs.close()
    writer.close()<|MERGE_RESOLUTION|>--- conflicted
+++ resolved
@@ -52,11 +52,7 @@
                         help="the number of parallel envs used to collect data")
     parser.add_argument("--num-episodes-per-trial", type=int, default=20,
                         help="the number episodes collected for each env before training, the trial size")
-<<<<<<< HEAD
-    parser.add_argument("--mini-batch-size", type=int, default=1000)
-=======
     parser.add_argument("--trial-batch-size", type=int, default=8)
->>>>>>> ab150288
     parser.add_argument("--recurrent-state-size", type=int, default=64)
     parser.add_argument("--recurrent-type", type=str, default="gru")
     parser.add_argument("--recurrent-num-layers", type=int, default=1)
